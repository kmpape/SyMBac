--- conflicted
+++ resolved
@@ -26,16 +26,10 @@
 from PIL import Image
 from SyMBac.PSF import PSF_generator
 from SyMBac.pySHINE import cart2pol, sfMatch, lumMatch
-<<<<<<< HEAD
-
-USE_CUPY = True
-if not USE_CUPY:  # importlib.util.find_spec("cupy") is None:
-=======
 from skimage.filters import threshold_multiotsu
 import random
 
 if importlib.util.find_spec("cupy") is None:
->>>>>>> fbecc67e
     from scipy.signal import convolve2d as cuconvolve
 
     njobs = -1
@@ -105,7 +99,6 @@
         if rescale_int:
             output = rescale_intensity(output.astype(np.float32), out_range=(0, 1))
         return output
-
 
 class Renderer:
     """
@@ -147,14 +140,9 @@
         media_multiplier = 30
         cell_multiplier = 1
         device_multiplier = -50
-<<<<<<< HEAD
-        self.y_border_expansion_coefficient = 3  # 2
-        self.x_border_expansion_coefficient = 3  # 2
-=======
         self.y_border_expansion_coefficient = 5
         self.x_border_expansion_coefficient = 5
         self.additional_real_images = additional_real_images
->>>>>>> fbecc67e
 
         temp_expanded_scene, temp_expanded_scene_no_cells, temp_expanded_mask = self.generate_PC_OPL(
             scene=simulation.OPL_scenes[-1],
@@ -190,38 +178,6 @@
             mean_error, media_error, cell_error, device_error, mean_var_error, media_var_error, cell_var_error,
             device_var_error)
 
-    def select_intensity_napari(self, fname_param=""):
-        if (not fname_param) or (not os.path.isfile(fname_param)):
-            viewer = napari.view_image(self.real_resize)
-            media_label = viewer.add_labels(np.zeros(self.real_resize.shape).astype(int), name="Media")
-            cell_label = viewer.add_labels(np.zeros(self.real_resize.shape).astype(int), name="Cell")
-            device_label = viewer.add_labels(np.zeros(self.real_resize.shape).astype(int), name="Device")
-            viewer.show(block=True)
-
-            self.real_media_mean = self.real_resize[np.where(media_label.data)].mean()
-            self.real_cell_mean = self.real_resize[np.where(cell_label.data)].mean()
-            self.real_device_mean = self.real_resize[np.where(device_label.data)].mean()
-            self.real_media_var = self.real_resize[np.where(media_label.data)].var()
-            self.real_cell_var = self.real_resize[np.where(cell_label.data)].var()
-            self.real_device_var = self.real_resize[np.where(device_label.data)].var()
-            assert (self.real_media_mean > 0) and (self.real_cell_mean > 0) and (self.real_device_mean > 0), \
-                "Expected positive means, received media_mean={}, media_mean={}, media_mean={}".format(
-                    self.real_media_mean, self.real_cell_mean, self.real_device_mean)
-            if fname_param:
-                save_param = (self.real_media_mean, self.real_cell_mean, self.real_device_mean,
-                              self.real_media_var, self.real_cell_var, self.real_device_var)
-                with open(fname_param, "wb") as f:
-                    pickle.dump(save_param, f, pickle.HIGHEST_PROTOCOL)
-        else:
-            print("Loading mask from {}".format(fname_param))  # TODO: use logger
-            saved_param = pickle.load(open(fname_param, "rb"))
-            self.real_media_mean, self.real_cell_mean, self.real_device_mean = saved_param[:3]
-            self.real_media_var, self.real_cell_var, self.real_device_var = saved_param[3:]
-
-<<<<<<< HEAD
-        self.real_means = np.array((self.real_media_mean, self.real_cell_mean, self.real_device_mean))
-        self.real_vars = np.array((self.real_media_var, self.real_cell_var, self.real_device_var))
-=======
     def select_intensity_napari(self, auto = True, classes = 3, cells = "dark"):
         if auto:
             thresholds = threshold_multiotsu(self.real_resize, classes = classes)
@@ -243,12 +199,10 @@
         self.cell_label = viewer.add_labels(thresh_cells, name="Cell")
         self.device_label = viewer.add_labels(thresh_device, name="Device")
 
-
->>>>>>> fbecc67e
-
     def generate_test_comparison(self, media_multiplier=75, cell_multiplier=1.7, device_multiplier=29, sigma=8.85,
                                  scene_no=-1, match_fourier=False, match_histogram=True, match_noise=False,
-                                 debug_plot=False, noise_var=0.001, defocus=3.0, halo_top_intensity = 1, halo_bottom_intensity = 1, halo_start = 0, halo_end = 1, random_real_image = None):
+                                 debug_plot=False, noise_var=0.001, defocus=3.0, halo_top_intensity=1,
+                                 halo_bottom_intensity=1, halo_start=0, halo_end=1, random_real_image=None):
         """
         Takes all the parameters we've defined and calculated, and uses them to finally generate a synthetic image.
 
@@ -320,30 +274,22 @@
             defocus=defocus
         )
 
-<<<<<<< HEAD
-        if self.PSF.mode == "phase contrast":
-            R, W, radius, scale, NA, n, _, λ = self.PSF.R, self.PSF.W, self.PSF.radius, self.PSF.scale, self.PSF.NA, self.PSF.n, self.PSF.apo_sigma, self.PSF.wavelength
-        else:
-            radius, scale, NA, n, _, λ = self.PSF.radius, self.PSF.scale, self.PSF.NA, self.PSF.n, self.PSF.apo_sigma, self.PSF.wavelength
-=======
         ### Halo simulation
         def halo_line_profile(length, halo_top_intensity, halo_bottom_intensity, halo_start, halo_end):
             halo_start = int(halo_start * length)
             halo_end = int(halo_end * length)
-            part_1 = np.linspace(halo_bottom_intensity,halo_bottom_intensity,   halo_start)
+            part_1 = np.linspace(halo_bottom_intensity, halo_bottom_intensity, halo_start)
             part_2 = np.linspace(halo_bottom_intensity, halo_top_intensity, halo_end - halo_start)
             part_3 = np.linspace(halo_top_intensity, halo_top_intensity, length - halo_end)
             a = np.concatenate([part_1, part_2, part_3])[:, None]
             return a
 
-
-        
-        #halo_array = np.linspace(halo_lower_int,halo_upper_int, expanded_scene.shape[0])[:, None]
-        halo_array = halo_line_profile(self.real_image.shape[0]*self.simulation.resize_amount, halo_top_intensity, halo_bottom_intensity, halo_start, halo_end)
-        #halo_array[halo_start:] = 1
-        expanded_scene[expanded_scene.shape[0] - len(halo_array):,:] *= halo_array
-        expanded_scene_no_cells[expanded_scene_no_cells.shape[0] - len(halo_array):,:] *= halo_array
->>>>>>> fbecc67e
+        # halo_array = np.linspace(halo_lower_int,halo_upper_int, expanded_scene.shape[0])[:, None]
+        halo_array = halo_line_profile(self.real_image.shape[0] * self.simulation.resize_amount, halo_top_intensity,
+                                       halo_bottom_intensity, halo_start, halo_end)
+        # halo_array[halo_start:] = 1
+        expanded_scene[expanded_scene.shape[0] - len(halo_array):, :] *= halo_array
+        expanded_scene_no_cells[expanded_scene_no_cells.shape[0] - len(halo_array):, :] *= halo_array
 
         if self.PSF.mode == "phase contrast":
             R, W, radius, scale, NA, n, _, λ = self.PSF.R, self.PSF.W, self.PSF.radius, self.PSF.scale, self.PSF.NA, self.PSF.n, self.PSF.apo_sigma, self.PSF.wavelength
@@ -394,7 +340,7 @@
             fftim1 = fft.fftshift(fft.fft2(random_real_image))
         else:
             fftim1 = fft.fftshift(fft.fft2(real_resize))
-            
+
         angs, mags = cart2pol(np.real(fftim1), np.imag(fftim1))
 
         if match_fourier and not match_histogram:
@@ -704,7 +650,7 @@
         return self.params
 
     def generate_training_data(self, sample_amount, randomise_hist_match, randomise_noise_match,
-                               burn_in, n_samples, save_dir, in_series=False, seed=False, n_jobs = 1, dtype = np.uint8):
+                               burn_in, n_samples, save_dir, in_series=False, seed=False, n_jobs=1, dtype=np.uint8):
         """
         Generates the training data from a Jupyter interactive output of generate_test_comparison
 
@@ -751,29 +697,37 @@
 
         if in_series:
             series_len = (self.simulation.sim_length) - burn_in
-            n_series_to_sim = int(np.ceil(n_samples/series_len))
-
-            media_multiplier_modifiers = np.repeat([np.random.uniform(1 - sample_amount, 1 + sample_amount) for _ in range(n_series_to_sim)], series_len)
-            cell_multiplier_modifiers = np.repeat([np.random.uniform(1 - sample_amount, 1 + sample_amount) for _ in range(n_series_to_sim)], series_len)
-            device_multiplier_modifiers = np.repeat([np.random.uniform(1 - sample_amount, 1 + sample_amount) for _ in range(n_series_to_sim)], series_len)
-            sigma_modifiers = np.repeat([np.random.uniform(1 - sample_amount, 1 + sample_amount) for _ in range(n_series_to_sim)], series_len)
-
-        else:
-            media_multiplier_modifiers = [np.random.uniform(1 - sample_amount, 1 + sample_amount) for _ in range(n_samples)]
-            cell_multiplier_modifiers = [np.random.uniform(1 - sample_amount, 1 + sample_amount) for _ in range(n_samples)]
-            device_multiplier_modifiers = [np.random.uniform(1 - sample_amount, 1 + sample_amount) for _ in range(n_samples)]
+            n_series_to_sim = int(np.ceil(n_samples / series_len))
+
+            media_multiplier_modifiers = np.repeat(
+                [np.random.uniform(1 - sample_amount, 1 + sample_amount) for _ in range(n_series_to_sim)], series_len)
+            cell_multiplier_modifiers = np.repeat(
+                [np.random.uniform(1 - sample_amount, 1 + sample_amount) for _ in range(n_series_to_sim)], series_len)
+            device_multiplier_modifiers = np.repeat(
+                [np.random.uniform(1 - sample_amount, 1 + sample_amount) for _ in range(n_series_to_sim)], series_len)
+            sigma_modifiers = np.repeat(
+                [np.random.uniform(1 - sample_amount, 1 + sample_amount) for _ in range(n_series_to_sim)], series_len)
+
+        else:
+            media_multiplier_modifiers = [np.random.uniform(1 - sample_amount, 1 + sample_amount) for _ in
+                                          range(n_samples)]
+            cell_multiplier_modifiers = [np.random.uniform(1 - sample_amount, 1 + sample_amount) for _ in
+                                         range(n_samples)]
+            device_multiplier_modifiers = [np.random.uniform(1 - sample_amount, 1 + sample_amount) for _ in
+                                           range(n_samples)]
             sigma_modifiers = [np.random.uniform(1 - sample_amount, 1 + sample_amount) for _ in range(n_samples)]
 
-
-        def generate_samples(z, media_multiplier_modifier, cell_multiplier_modifier, device_multiplier_modifier, sigma_modifier):
+        def generate_samples(z, media_multiplier_modifier, cell_multiplier_modifier, device_multiplier_modifier,
+                             sigma_modifier):
 
             media_multiplier = media_multiplier_modifier * self.params.kwargs["media_multiplier"]
-            cell_multiplier =  cell_multiplier_modifier * self.params.kwargs["cell_multiplier"]
+            cell_multiplier = cell_multiplier_modifier * self.params.kwargs["cell_multiplier"]
             device_multiplier = device_multiplier_modifier * self.params.kwargs["device_multiplier"]
             sigma = sigma_modifier * self.params.kwargs["sigma"]
-            
+
             if in_series:
-                scene_no = (np.arange(burn_in, self.simulation.sim_length).tolist() * n_series_to_sim)[z] #burn_in + z % (self.simulation.sim_length - 2)
+                scene_no = (np.arange(burn_in, self.simulation.sim_length).tolist() * n_series_to_sim)[
+                    z]  # burn_in + z % (self.simulation.sim_length - 2)
                 # print(z, scene_no, media_multiplier)
                 # can maybe re-run run_simulation and draw_scene when this loops back to 0
             else:
@@ -786,10 +740,10 @@
                 match_noise = np.random.choice([True, False])
             else:
                 match_noise = self.params.kwargs["match_noise"]
-            
+
             if self.additional_real_images:
                 random_real_image = random.choice(self.additional_real_images)
-            
+
             syn_image, mask = self.generate_test_comparison(
                 media_multiplier=media_multiplier,
                 cell_multiplier=cell_multiplier,
@@ -802,11 +756,11 @@
                 debug_plot=False,
                 noise_var=self.params.kwargs["noise_var"],
                 defocus=self.params.kwargs["defocus"],
-                halo_top_intensity = self.params.kwargs["halo_top_intensity"], 
-                halo_bottom_intensity = self.params.kwargs["halo_bottom_intensity"],
-                halo_start = self.params.kwargs["halo_start"],
-                halo_end = self.params.kwargs["halo_end"],
-                random_real_image = random_real_image
+                halo_top_intensity=self.params.kwargs["halo_top_intensity"],
+                halo_bottom_intensity=self.params.kwargs["halo_bottom_intensity"],
+                halo_start=self.params.kwargs["halo_start"],
+                halo_end=self.params.kwargs["halo_end"],
+                random_real_image=random_real_image
             )
 
             syn_image = Image.fromarray(skimage.img_as_uint(rescale_intensity(syn_image)))
@@ -820,9 +774,11 @@
                 mask = Image.fromarray(mask.astype(dtype))
                 mask.save("{}/masks/synth_{}.tif".format(save_dir, str(z).zfill(5)))
 
-
-
-        Parallel(n_jobs=n_jobs, backend="threading")(delayed(generate_samples)(z, media_multiplier_modifier, cell_multiplier_modifier, device_multiplier_modifier, sigma_modifier) for z, media_multiplier_modifier, cell_multiplier_modifier, device_multiplier_modifier, sigma_modifier in
-                               tqdm(
-                                zip(range(current_file_num, n_samples + current_file_num), media_multiplier_modifiers, cell_multiplier_modifiers, device_multiplier_modifiers, sigma_modifiers)
-                                , desc="Sample generation"))+        Parallel(n_jobs=n_jobs, backend="threading")(
+            delayed(generate_samples)(z, media_multiplier_modifier, cell_multiplier_modifier,
+                                      device_multiplier_modifier, sigma_modifier) for
+            z, media_multiplier_modifier, cell_multiplier_modifier, device_multiplier_modifier, sigma_modifier in
+            tqdm(
+                zip(range(current_file_num, n_samples + current_file_num), media_multiplier_modifiers,
+                    cell_multiplier_modifiers, device_multiplier_modifiers, sigma_modifiers)
+                , desc="Sample generation"))